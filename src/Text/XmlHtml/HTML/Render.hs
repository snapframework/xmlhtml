--- conflicted
+++ resolved
@@ -101,11 +101,7 @@
     | tb `S.member` voidTags && null c         =
         fromText e "<"
         `mappend` fromText e t
-<<<<<<< HEAD
-        `mappend` (mconcat $ map (attribute opts e) a)
-=======
-        `mappend` (mconcat $ map (attribute e tb) a)
->>>>>>> 7b1ca6c8
+        `mappend` (mconcat $ map (attribute opts e tb) a)
         `mappend` fromText e " />"
     | tb `S.member` voidTags                   =
         error $ T.unpack t ++ " must be empty"
@@ -115,11 +111,7 @@
       not ("</" `T.append` t `T.isInfixOf` s) =
         fromText e "<"
         `mappend` fromText e t
-<<<<<<< HEAD
-        `mappend` (mconcat $ map (attribute opts e) a)
-=======
-        `mappend` (mconcat $ map (attribute e tb) a)
->>>>>>> 7b1ca6c8
+        `mappend` (mconcat $ map (attribute opts e tb) a)
         `mappend` fromText e ">"
         `mappend` fromText e s
         `mappend` fromText e "</"
@@ -133,11 +125,7 @@
     | otherwise =
         fromText e "<"
         `mappend` fromText e t
-<<<<<<< HEAD
-        `mappend` (mconcat $ map (attribute opts e) a)
-=======
-        `mappend` (mconcat $ map (attribute e tb) a)
->>>>>>> 7b1ca6c8
+        `mappend` (mconcat $ map (attribute opts e tb) a)
         `mappend` fromText e ">"
         `mappend` (mconcat $ map (node opts e) c)
         `mappend` fromText e "</"
@@ -146,45 +134,29 @@
 
 
 ------------------------------------------------------------------------------
-<<<<<<< HEAD
-attribute :: RenderOptions -> Encoding -> (Text, Text) -> Builder
-attribute opts e (n,v)
-    | v == ""                    =
+attribute :: RenderOptions -> Encoding -> Text -> (Text, Text) -> Builder
+attribute opts e tb (n,v)
+    | v == "" && not explicit                =
         fromText e " "
         `mappend` fromText e n
-    | not (preferredSurround `T.isInfixOf` v) =
-=======
-attribute :: Encoding -> Text -> (Text, Text) -> Builder
-attribute e tb (n,v)
-    | v == "" && not explicit               =
-        fromText e " "
-        `mappend` fromText e n
-    | v /= "" && not ("\'" `T.isInfixOf` v) =
->>>>>>> 7b1ca6c8
+    | v /= "" && not (preferredSurround `T.isInfixOf` v) =
         fromText e " "
         `mappend` fromText e n
         `mappend` fromText e ('=' `T.cons` preferredSurround)
         `mappend` escaped "&" e v
-<<<<<<< HEAD
         `mappend` fromText e preferredSurround
     | otherwise                  =
-=======
-        `mappend` fromText e "\'"
-    | otherwise                             =
->>>>>>> 7b1ca6c8
         fromText e " "
         `mappend` fromText e n
         `mappend` fromText e ('=' `T.cons` otherSurround)
         `mappend` escaped "&\"" e v
-<<<<<<< HEAD
         `mappend` fromText e otherSurround
-    where (preferredSurround, otherSurround) = case attributeSurround opts of
-            SurroundDoubleQuote -> ("\"", "\'")
-            SurroundSingleQuote -> ("\'", "\"")
-=======
-        `mappend` fromText e "\""
-  where nbase    = T.toLower $ snd $ T.breakOnEnd ":" n
-        explicit = case M.lookup tb explicitAttributes of
-                     Nothing -> False
-                     Just ns -> nbase `S.member` ns
->>>>>>> 7b1ca6c8
+  where
+    (preferredSurround, otherSurround) = case attributeSurround opts of
+        SurroundDoubleQuote -> ("\"", "\'")
+        SurroundSingleQuote -> ("\'", "\"")
+
+    nbase    = T.toLower $ snd $ T.breakOnEnd ":" n
+    explicit = case M.lookup tb explicitAttributes of
+        Nothing -> False
+        Just ns -> nbase `S.member` ns