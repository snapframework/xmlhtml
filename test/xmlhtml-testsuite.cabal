name:           xmlhtml-testsuite
version:        0.1.3
build-type:     Simple
cabal-version:  >= 1.6

Executable testsuite
  hs-source-dirs:  ../src suite
  main-is:         TestSuite.hs

  build-depends:
    HUnit                      == 1.2.*,
<<<<<<< HEAD
=======
    directory                  >= 1.0      && <1.2,
>>>>>>> e7f07748
    QuickCheck                 >= 2.3.0.2,
    attoparsec                 >= 0.10  && < 0.11,
    base                       == 4.*,
    blaze-builder              >= 0.2      && <0.4,
    blaze-html                 >= 0.5      && <0.6,
    blaze-markup               >= 0.5      && <0.6,
    bytestring                 == 0.9.*,
<<<<<<< HEAD
    containers                 >= 0.3   && < 0.5,
    directory                  >= 1.0   && < 1.3,
    parsec                     >= 3.0   && < 3.2,
    test-framework             >= 0.3.1 && < 0.4,
    test-framework-hunit       >= 0.2.5 && < 0.3,
    test-framework-quickcheck2 >= 0.2.6 && < 0.3,
    text                       >= 0.11  && < 0.12,
    unordered-containers       >= 0.1.4 && < 0.2
=======
    containers                 >= 0.3      && <0.5,
    parsec                     >= 3.1.2    && <3.2,
    test-framework             >= 0.6      && <0.7,
    test-framework-hunit       >= 0.2.7    && <0.3,
    test-framework-quickcheck2 >= 0.2.12.1 && <0.3,
    text                       >= 0.11     && <0.12,
    unordered-containers       >= 0.1.4    && <0.3
>>>>>>> e7f07748

  ghc-options: -O2 -Wall -fhpc -fwarn-tabs -funbox-strict-fields -threaded
               -fno-warn-unused-do-bind

  ghc-prof-options: -prof -auto-all


Executable benchmark
  hs-source-dirs: benchmark ../src
  main-is: Benchmark.hs

  ghc-options: -O2 -Wall -fwarn-tabs -funbox-strict-fields -threaded
               -fno-warn-unused-do-bind -rtsopts

  ghc-prof-options: -prof -auto-all

  build-depends:
    attoparsec                 >= 0.10  && < 0.11,
    base                       == 4.*,
    blaze-builder              >= 0.2   && < 0.4,
    blaze-html                 >= 0.3.2 && < 0.5,
    bytestring                 == 0.9.*,
    containers                 >= 0.3   && < 0.5,
    criterion                  >= 0.6   && < 0.7,
    directory                  >= 1.0   && < 1.3,
    parsec                     >= 3.0   && < 3.2,
    text                       >= 0.11  && < 0.12,
    unordered-containers       >= 0.1.4 && < 0.2<|MERGE_RESOLUTION|>--- conflicted
+++ resolved
@@ -9,27 +9,14 @@
 
   build-depends:
     HUnit                      == 1.2.*,
-<<<<<<< HEAD
-=======
-    directory                  >= 1.0      && <1.2,
->>>>>>> e7f07748
     QuickCheck                 >= 2.3.0.2,
-    attoparsec                 >= 0.10  && < 0.11,
+    attoparsec                 >= 0.10     && < 0.11,
     base                       == 4.*,
     blaze-builder              >= 0.2      && <0.4,
     blaze-html                 >= 0.5      && <0.6,
     blaze-markup               >= 0.5      && <0.6,
     bytestring                 == 0.9.*,
-<<<<<<< HEAD
-    containers                 >= 0.3   && < 0.5,
-    directory                  >= 1.0   && < 1.3,
-    parsec                     >= 3.0   && < 3.2,
-    test-framework             >= 0.3.1 && < 0.4,
-    test-framework-hunit       >= 0.2.5 && < 0.3,
-    test-framework-quickcheck2 >= 0.2.6 && < 0.3,
-    text                       >= 0.11  && < 0.12,
-    unordered-containers       >= 0.1.4 && < 0.2
-=======
+    directory                  >= 1.0      && < 1.3,
     containers                 >= 0.3      && <0.5,
     parsec                     >= 3.1.2    && <3.2,
     test-framework             >= 0.6      && <0.7,
@@ -37,7 +24,6 @@
     test-framework-quickcheck2 >= 0.2.12.1 && <0.3,
     text                       >= 0.11     && <0.12,
     unordered-containers       >= 0.1.4    && <0.3
->>>>>>> e7f07748
 
   ghc-options: -O2 -Wall -fhpc -fwarn-tabs -funbox-strict-fields -threaded
                -fno-warn-unused-do-bind
